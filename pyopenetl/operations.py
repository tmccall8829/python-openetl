import csv
import datetime
import gc
import io
import json
import logging
import requests
import tarfile
from typing import Generator, Union

import pandas as pd
import sqlalchemy

from pyopenetl.connections import *


class BaseReader:
    """
    Basic class inherited by other Reader classes.

    args:
        source_conn: a connection object which will be used to open up a context-managed connection
            to one of our databases.
    """

    def __init__(
        self, source_conn: Union[HerokuConnection, CloudSQLConnection, BQConnection]
    ) -> None:
        self.source_conn = source_conn

    def table_to_dataframe(
        self, table: str, chunksize: int = 100000
    ) -> Generator[pd.DataFrame, None, None]:
        """
        Yields a generator that reads chunks from a SQL table into a dataframe.

        args:
            table: the name of the table to read into a dataframe
            chunksize: the number of rows to read in at a time
        """
        with self.source_conn.connect() as conn:
            for df in pd.read_sql(
                f"SELECT * FROM {table}", con=conn, chunksize=chunksize
            ):
                yield df


class HerokuReader(BaseReader):
    """
    A Heroku Postgres-specific Reader object which inherits from the BaseReader class.
    """

    def __init__(self, source_conn: HerokuConnection) -> None:
        if not isinstance(source_conn, HerokuConnection):
            raise TypeError(
                f"HerokuReader requires instantiation with a HerokuConnection object, tried with {source_conn}"
            )
        super().__init__(source_conn)


class CloudSQLReader(BaseReader):
    """
    A Cloud SQL-specific Reader object which inherits from the BaseReader class.
    """

    def __init__(self, source_conn: CloudSQLConnection) -> None:
        if not isinstance(source_conn, CloudSQLConnection):
            raise TypeError(
                f"CloudSQLReader requires instantiation with a CloudSQLConnection object, tried with {source_conn}"
            )
        super().__init__(source_conn)


class BaseWriter:
    """
    Takes a source connection and a destination connection object and provides methods for
    writing data between the two.

    args:
        source_conn: the source connection object we'll be using
        dest_conn: the destination connection object we'll be using
    """

    def __init__(
        self,
        source_conn: Union[HerokuConnection, CloudSQLConnection, BQConnection, None],
        dest_conn: Union[HerokuConnection, CloudSQLConnection, BQConnection],
    ) -> None:
        self.source_conn = source_conn
        self.dest_conn = dest_conn

    def convert_column_types(self, df: pd.DataFrame) -> pd.DataFrame:
        """Sets up types properly for ID and timestamp columns."""
        for col in df.columns:
            if "_at" in col:
                df[col] = pd.to_datetime(df[col], errors="coerce")

        df = df.convert_dtypes()

        return df

    def write_from_dataframe(
        self,
        table: str,
        df: pd.DataFrame,
        chunksize: int = 100_000_000,
    ) -> str:
        """
        Writes a pandas dataframe to a given SQL table. Note that this assumes that the
        table we're going to write to already exists -- it will NOT create the table for
        you.

        args:
            table: the name of the pre-existing table to write out to
            df: the data to write
            chunksize: the number of rows to write out at once. default to large enough
                to write the whole df at once.
        """

        # we need to define this here instead of as a class method,
        # bc pandas expects 4 args but as a class method it'll have 5
        def buffer_write(table, conn, keys, data_iter):
            """
            Execute SQL statement inserting data (borrowed from pandas)

            args:
                table: pandas.io.sql.SQLTable
                conn: sqlalchemy.engine.Engine or sqlalchemy.engine.Connection
                keys: list of str column names
                data_iter: Iterable that iterates the values to be inserted
            """
            # gets a DBAPI connection that can provide a cursor
            raw_conn = conn.connection
            with raw_conn.cursor() as cur:
                s_buf = io.StringIO()
                writer = csv.writer(s_buf)
                writer.writerows(data_iter)
                s_buf.seek(0)

                if table.schema:
                    table_name = "{}.{}".format(table.schema, table.name)
                else:
                    table_name = table.name

                sql = f"COPY {table_name} FROM STDIN WITH CSV"
                cur.copy_expert(sql=sql, file=s_buf)

        with self.dest_conn.connect() as sql_conn:
            with sql_conn.begin():
                df = self.convert_column_types(df)
                n_rows = int(df.shape[0])
                try:
                    df.to_sql(
                        name=table,
                        con=sql_conn,
                        if_exists="append",
                        index=False,
                        chunksize=chunksize,
                        method=buffer_write,
                    )
                except Exception as err:
                    raise err from err

                del df
                gc.collect()

        return f"Wrote {n_rows} rows to Cloud SQL table {table}"

    def execute_raw_sql(self, sql: str, use_textual: bool = False):
        """
        Executes raw SQL on the given destination connection. This method
        makes no attempt to validate the SQL being sent to the destination
        connection, so do not use this method in a context involving user
        input.

        """

        if use_textual:
            sql = sqlalchemy.text(sql)

        start = datetime.datetime.now()
        with self.dest_conn.connect() as sql_conn:
            res = sql_conn.execute(sql)

        print(f"SQL executed in {datetime.datetime.now() - start}")
        return res

    def get_postgres_table_schema(self, table: str) -> dict:
        """
        Turns a SQL table's schema into a dictionary of column names to SQLAlchemy types.

        args:
            table: name of the table schema to read
        """

        def _string_types_to_sqlachemy_types(str_type):
            type_mapping = {
                "ARRAY": sqlalchemy.dialects.postgresql.ARRAY,
                "bigint": sqlalchemy.dialects.postgresql.BIGINT,
                "boolean": sqlalchemy.dialects.postgresql.BOOLEAN,
                "character varying": sqlalchemy.dialects.postgresql.VARCHAR,
                "date": sqlalchemy.dialects.postgresql.DATE,
                "double precision": sqlalchemy.dialects.postgresql.DOUBLE_PRECISION,
                "inet": sqlalchemy.dialects.postgresql.INET,
                "integer": sqlalchemy.dialects.postgresql.INTEGER,
                "jsonb": sqlalchemy.dialects.postgresql.JSONB,
                "bytea": sqlalchemy.dialects.postgresql.BYTEA,
                "numeric": sqlalchemy.dialects.postgresql.NUMERIC,
                "smallint": sqlalchemy.dialects.postgresql.SMALLINT,
                "timestamp with time zone": sqlalchemy.dialects.postgresql.TSTZRANGE,
                "text": sqlalchemy.dialects.postgresql.TEXT,
                "timestamp without time zone": sqlalchemy.dialects.postgresql.TIMESTAMP,
            }
            try:
                type_to_return = type_mapping[str_type]
            except:
                raise ValueError(
                    f"Unable to map type: {str_type}. Does it exist in type_mappings?"
                )

            return type_to_return

        with self.dest_conn.connect() as conn:
            res = conn.execute(
                f"""
                SELECT
                    column_name,
                    data_type
                FROM
                    information_schema.columns
                WHERE
                    table_name = '{table}';
                """
            )
            cols_to_types = res.all()
            dtypes = {
                i[0]: _string_types_to_sqlachemy_types(i[1]) for i in cols_to_types
            }

        return dtypes


class CloudSQLWriter(BaseWriter):
    """
    A Cloud SQL-specific writer classes which has its own methods for CRUD operations
    on Cloud SQL tables.

    args:
        source_conn: The connection object for the source we want to read from
        dest_conn: Must be a CloudSQLConnection object
    """

    def __init__(
        self,
        source_conn: Union[HerokuConnection, CloudSQLConnection, BQConnection],
        dest_conn: CloudSQLConnection,
    ) -> None:
        assert isinstance(dest_conn, CloudSQLConnection), TypeError(
            "Connection type must be a CloudSQLConnection"
        )
        super().__init__(source_conn, dest_conn)

    def create_table_from_dataframe(
        self,
        table: str,
        df: pd.DataFrame,
        dtypes: dict = {},
        primary_key: str = "id",
    ) -> None:
        """
        Creates an empty table with the correct column names and types.

        args:
            table: name of the table to create in Cloud SQL
            df: the dataframe we're using to set column names and types
            dtypes: a dictionary of column names to sqlalchemy data types
            primary_key: the primary key of the table we're creating
        """
        with self.dest_conn.connect() as pd_conn:
            df = self.convert_column_types(df)

            if len(dtypes) > 0:
                df.head(0).to_sql(
                    name=table,
                    con=pd_conn,
                    if_exists="replace",
                    index=False,
                    dtype=dtypes,
                )
            else:
                df.head(0).to_sql(
                    name=table,
                    con=pd_conn,
                    if_exists="replace",
                    index=False,
                )

        with self.dest_conn.connect() as cloud_sql_conn:
            # in order to do upserts later, each table needs to have a unique constraint on the primary key
            if primary_key in df.columns:
                cloud_sql_conn.execute(
                    f"ALTER TABLE {table} ADD CONSTRAINT {table}_{primary_key}_unique UNIQUE ({primary_key});"
                )

        del df
        gc.collect()

    def delete_table(self, table: str) -> None:
        """
        Drops a table from cloud SQL if it exists.

        args:
            table: name of the table to drop
        """
        with self.dest_conn.connect() as cloud_sql_conn:
            print(f"--> Deleting table {table}")
            cloud_sql_conn.execute(f"DROP TABLE IF EXISTS {table}")

    def get_indices_from_heroku(
        self, read_table: str, write_table: str, schema: str = "public"
    ) -> str:
        """
        Reads the index commands from the source heroku table, and returns a command to run on the destination table.

        args:
            read_table: the name of the heroku table being read from
            write_table: the name of the Cloud SQL table we write to
        """

        # Query to get indices from read_table
        get_table_indices_query = f"""SELECT
                                tablename,
                                indexname,
                                indexdef
                            FROM
                                pg_indexes
                            WHERE
                                schemaname = '{schema}' AND
                                tablename = '{read_table}'
                            ORDER BY
                                tablename,
                                indexname;"""
        with self.source_conn.connect() as conn:
            index_df = pd.read_sql(data_to_resolve_query, con=conn)

        final_query_str = ""
        # Clean the index queries and concatenate them into one nice (long) query
        for query in index_df["indexdef"]:
            tempstr = query.replace(f"ON {schema}.{read_table}", f"ON {write_table}")
            final_query_str += tempstr
            final_query_str += "; \n"
        return final_query_str

    def seed_table(self, read_table: str, read_chunksize: int, write_table: str) -> str:
        """
        Seeds a direct projection of a table from one DB source to another. Note that
        this DOES create the table before writing, unlike the basic write method.

        args:
            read_table: the name of the table to read from
            read_chunksize: the number of rows to read from read_table at a time
            write_table: the name of the table to write out to cloud SQL. This parameter
                allows seed_table() to seed one table (e.g., users) into Cloud SQL under
                a different name (e.g., users_projection).
        """
        # delete the table we want to write out in Cloud SQL
        self.delete_table(write_table)

        reader = HerokuReader(self.source_conn)
        write_time = datetime.datetime.now(datetime.timezone.utc)

        # read from postgres
        its = 1
        for df in reader.table_to_dataframe(table=read_table, chunksize=read_chunksize):
            print(f"Batch: {(its-1)*read_chunksize} to {(its)*read_chunksize}")
            if its == 1:
                # write to (an optionally different) table name in Cloud SQL
                print(f"--> Creating new table {write_table} in Cloud SQL")
                self.create_table_from_dataframe(
                    write_table, df, dtypes=self.get_postgres_table_schema(read_table)
                )

            try:
                self.write_from_dataframe(
                    table=write_table, df=df, chunksize=read_chunksize
                )
            except Exception as err:
                return f"Failed to write chunk of dataframe to {write_table}: {err}"

            # explicitly mark df for garbage collection
            del df
            gc.collect()

            its += 1
        index_creation_query = self.get_indices_from_heroku(
            read_table=read_table, write_table=write_table, schema="public"
        )
        with self.dest_conn.connect() as cloud_sql_conn:
            cloud_sql_conn.execute(index_creation_query)

        return f"Seeding of Cloud SQL table {write_table} complete in {datetime.datetime.now(datetime.timezone.utc) - write_time}"

    def seed_from_remote_csv(
        self, remote_csv_url: str, write_table: str, chunksize: int = 200_000
    ) -> str:
        """
        Reads chunks of a dataframe from a remote filepath
        """
        its = 1
        nrows = 0
        start = datetime.datetime.now()
        for df in pd.read_csv(remote_csv_url, chunksize=200_000):
            print(f"Seeding batch {its}")
            if its == 1:
                # write to (an optionally different) table name in Cloud SQL
                print(f"--> Creating new table {write_table} in Cloud SQL")
                self.create_table_from_dataframe(write_table, df)

            try:
                self.write_from_dataframe(table=write_table, df=df, chunksize=chunksize)
                nrows += df.shape[0]
            except Exception as err:
                return f"Failed to write chunk of dataframe to {write_table}: {err}"

            del df
            gc.collect()

            its += 1

        return f"Seeded {nrows} rows in {datetime.datetime.now() - start}"

    def update_table_via_upsert(
        self,
        read_table: str,
        data_interval_hours: int,
        write_table: str,
        write_table_primary_key: str,
    ) -> str:
        """
        Performs an upsert of a small timeframe of data into a larger table of data with the
        same column names and types. Note that this will not work if the table to upsert
        has column names or a column order that does not exactly match that of the table
        it is being upserted into.

        args:
            read_table: the name of the table to read in and use for the upsert
            data_interval_hours: the number of hours to look into the past and read (e.g., the last 2 hours)
            write_table: the name of the table we'll be upserting the data into
            write_table_primary_key: the primary key of the write_table
        """
        with self.source_conn.connect() as read_conn:
            write_time = datetime.datetime.now()

            # read from postgres and write the temp table
            delta_query = f"SELECT * FROM {read_table} WHERE updated_at >= (NOW() - INTERVAL'{data_interval_hours} hours')"
            df = pd.read_sql(delta_query, read_conn)

<<<<<<< HEAD
        nrows = int(df.shape[0])

        if nrows != 0:
            temp_write_table = f"{write_table}_temp"
            dtypes = self.get_postgres_table_schema(write_table)
            self.create_table_from_dataframe(temp_write_table, df, dtypes=dtypes)

            self.write_from_dataframe(temp_write_table, df)
=======
        nrows = df.shape[0]
>>>>>>> 6113c7e4

        self.append_rows_to_table_from_dataframe(
            write_table, write_table_primary_key, df
        )

        # now, as part of the upsert process, remove any rows from our projection that have been removed from the source
        # this is NOT dependent upon there being any new data to upsert
        logging.info(
            f"Upsert process: Initiating row cleanup process for table {write_table}"
        )

        def _get_projection_ids(conn, table):
            res = conn.execute(f"SELECT id FROM {table}")
            employment_ids = set([i[0] for i in res.all()])

            return employment_ids

        def _get_projection_ids_to_remove():
            with self.dest_conn.connect() as dest:
                with self.source_conn.connect() as source:
                    ids = (
                        _get_projection_ids(dest, read_table),
                        _get_projection_ids(source, write_table),
                    )
                    logging.info(
                        f"Upsert process: calculating IDs to remove from {write_table}"
                    )
                    deleted_ids = ids[0].difference(ids[1])

            return deleted_ids

        ids_to_remove = _get_projection_ids_to_remove()
        if len(ids_to_remove) == 0:
            logging.info(
                f"Upsert process: no rows to remove from {read_table} projection. Exiting."
            )
        else:
            logging.info(
                f"Upsert process: removing {len(ids_to_remove)} source-deleted rows from {read_table} projection"
            )
            with self.dest_conn.connect() as dest:
                # make SUPER sure we don't delete anything from Heroku PG
                if isinstance(self.dest_conn, HerokuConnection):
                    print(f"Cannot delete rows from Heroku PG. Exiting.")
                else:
                    dest.execute(
                        f"DELETE FROM {write_table} WHERE id IN {tuple(ids_to_remove)}".replace(
                            ",)", ")"
                        )
                    )
                    logging.info(
                        f"Upsert process: row clean-up complete for table {write_table}"
                    )

        return json.dumps(
            {
                "table_name": write_table,
                "rows_added": nrows,
                "rows_deleted": len(ids_to_remove),
                "execution_duration": str(datetime.datetime.now() - write_time),
                "execution_date": str(write_time),
            }
        )

    def gen_update_set_parms(
        self, merging_in: str, table_cols: list, primary_key_id: str
    ) -> str:
        """
        Used to generate the parameters for an ON CONFLICT ... UPDATE SET id = S.id, ..., call.

        args:
            merging_in: the name of the table we're merging in
            table_cols: a list of the columns in that table (which must match the
                columns of the table we're merging into)
            primary_key_id: the primary key of the tables we're working with (which
                must be present in both tables)
        """
        update_set_parms = ", ".join(
            [
                f'"{col}" = {merging_in}.{col}'
                for col in table_cols
                if col != primary_key_id
            ]
        )

        return update_set_parms

    def ingest_crunchbase_flatfiles(self) -> str:
        """
        Uses the crunchbase bulk export API endpoint to download Crunchbase's
        daily .tar.gz export of CSVs. The CSVs are then loaded into individual
        tables in Cloud SQL.
        """

        start = datetime.datetime.now()
        output_filepath = "bulk_export.tar.gz"
        url = "https://api.crunchbase.com/bulk/v4/bulk_export.tar.gz"

        print("Downloading bulk_export.tar.gz")
        resp = requests.get(
            url,
            stream=True,
            params={"user_key": self.source_conn.get_secret("crunchbase-api-key")},
        )
        with open(output_filepath, "wb") as f:
            f.write(resp.raw.read())

        with tarfile.open(output_filepath) as tf:
            # get the filenames in the tarball
            names = tf.getnames()

            # extract all the files at once
            extract_path = "bulk_export_extracted"
            tf.extractall(path=extract_path)

        target_tables = [
            "cb_organizations",
            "cb_ipos",
            "cb_acquisitions",
            "cb_funding_rounds",
        ]
        # for each file we extracted, load into to cloud sql
        for name in names:
            # filenames look like organizations.csv
            table_name = f"cb_{name.split('.')[0]}"
            if table_name in target_tables:
                print(f"Writing {table_name} to Cloud SQL")

                # read the csv into pandas
                df = pd.read_csv(f"{extract_path}/{name}")

                # create and write out the table
                self.create_table_from_dataframe(table_name, df)
                self.write_from_dataframe(table_name, df)

                # garbage collect the dataframe to save on memory
                del df
                gc.collect()

        return f"Done writing crunchbase flatfiles in {datetime.datetime.now() - start}"

    def append_rows_to_table_from_dataframe(
        self, write_table: str, write_table_primary_key: str, df: pd.DataFrame
    ) -> str:
        """
        Appends a set of rows from a dataframe to an existing table with the same schema.
        Note that this will not work if the dataframe has column names or a column order
        that does not exactly match that of the table it is being appended to.

        args:
        df:  dataframe containing the rows to append
        write_table: the name of the table we'll be upserting the data into
        write_table_primary_key: the primary key of the write_table
        """

        nrows = int(df.shape[0])

        if nrows != 0:
            temp_write_table = f"{write_table}_temp"
            dtypes = self.get_postgres_dtypes_for_temp_table(write_table)

            self.create_table_from_dataframe(temp_write_table, df, dtypes=dtypes)
            self.write_from_dataframe(temp_write_table, df)

            try:
                with self.dest_conn.connect() as write_conn:
                    table_cols = list(df.columns)
                    write_conn.execute(
                        f"""
                            INSERT INTO {write_table}
                            SELECT * FROM {temp_write_table}
                            ON CONFLICT ({write_table_primary_key}) DO
                                UPDATE SET {self.gen_update_set_parms("EXCLUDED", table_cols, write_table_primary_key)}
                            """
                    )
            except Exception as err:
                raise RuntimeError(f"Error upserting temp table: {err}") from err
            finally:
                self.delete_table(temp_write_table)

        return f"Appending to Cloud SQL table {write_table} complete in for {nrows}."


class HerokuWriter(BaseWriter):
    """
    A Heroku Postgres-specific Writer class with methods that will allow
    the user to write data out to a Heroku-managed postgres instance.
    Note that this class does NOT have methods for creating new tables
    in Heroku Postgres.
    """

    def __init__(
        self,
        source_conn: Union[HerokuConnection, CloudSQLConnection, BQConnection, None],
        dest_conn: HerokuConnection,
    ):
        assert isinstance(dest_conn, HerokuConnection), TypeError(
            "Destination connection type must be a HerokuConnection object."
        )
        super().__init__(source_conn, dest_conn)

    def safe_insert(
        self, table: str, schema: str = "", data: Union[list[dict], dict] = {}
    ):
        """
        Inserts data (one row or many) into a table and fails if the data
        being inserted conflicts with existing data. This depends on the
        table being inserted into having a primary key with a unique
        constraint.

        args:
            table: the name of the table to insert data into
            schema (optional): the schema (e.g., postgres) for the table
            data: the data to insert
        """
        start = datetime.datetime.now()
        if isinstance(data, list):
            cols = list(data[0].keys())
        elif isinstance(data, dict):
            cols = list(data.keys())
        else:
            raise TypeError("Error: data must be a dict or a list of dicts")

        with self.dest_conn.connect() as conn:
            try:
                if schema == "":
                    tbl = sqlalchemy.table(
                        table, *[sqlalchemy.column(col) for col in cols]
                    )

                else:
                    tbl = sqlalchemy.table(
                        table, *[sqlalchemy.column(col) for col in cols], schema=schema
                    )

                conn.execute(sqlalchemy.insert(tbl), data)
            except sqlalchemy.exc.IntegrityError as conflict_err:
                raise RuntimeError(
                    f"Error: conflict on attempted insert: {conflict_err}."
                )

        return f"Safely inserted rows in {datetime.datetime.now() - start}"<|MERGE_RESOLUTION|>--- conflicted
+++ resolved
@@ -455,18 +455,7 @@
             delta_query = f"SELECT * FROM {read_table} WHERE updated_at >= (NOW() - INTERVAL'{data_interval_hours} hours')"
             df = pd.read_sql(delta_query, read_conn)
 
-<<<<<<< HEAD
-        nrows = int(df.shape[0])
-
-        if nrows != 0:
-            temp_write_table = f"{write_table}_temp"
-            dtypes = self.get_postgres_table_schema(write_table)
-            self.create_table_from_dataframe(temp_write_table, df, dtypes=dtypes)
-
-            self.write_from_dataframe(temp_write_table, df)
-=======
         nrows = df.shape[0]
->>>>>>> 6113c7e4
 
         self.append_rows_to_table_from_dataframe(
             write_table, write_table_primary_key, df
